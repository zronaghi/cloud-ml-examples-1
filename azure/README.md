# RAPIDS on AzureML

These are a few examples to get started on Azure. We'll look at how to set up the environment locally and on Azure to run the notebooks provided. 

<<<<<<< HEAD
Sections in README

1. Create an Azure Machine Learning Service Workspace
2. RAPIDS MNMG example using dask-clouprovider
3. RAPIDS Hyperparameter Optimization on AzureML
=======
Index
1. [Create an Azure Machine Learning Service Workspace](1. Create an Azure Machine Learning Service Workspace)
2. [RAPIDS MNMG example using dask-clouprovider](#2.-RAPIDS-MNMG-example-using-dask-clouprovider)
3. [RAPIDS Hyperparameter Optimization on AzureML](#)
>>>>>>> 544f3ed5

# 1. Create an Azure Machine Learning Service Workspace

### 1(a) Resource Groups and Workspaces

An [Azure Machine Learning service workspace](https://docs.microsoft.com/en-us/azure/machine-learning/concept-workspace) will manage experiments and coordinate storage, databases and computing resources for machine learning applications. 

1. First create an [Azure subscription](https://azure.microsoft.com/en-us/free/) or access existing information from the [Azure portal](https://portal.azure.com/).

2. Next you will need to access a [Resource group](https://docs.microsoft.com/en-us/azure/azure-resource-manager/management/overview#resource-groups) or create a new one in Azure portal: 

- Sign in to the Azure portal and navigate to Resource groups page by clicking on **Resource groups** in the portal:

![Portal](./img/Portal.JPG)

- Select one of the available Resource groups or create a new one by clicking on the **Add** button:

![ResourceGroup](./img/ResourceGroup.JPG)

- You can also select **+ Create a resource** in the upper-left corner of Azure portal and search for Resource group

Select a a *Subscription* with GPU resources, enter a name for the *Resource group* and select a *Region* with GPU resources. Check these pages for the [List](https://azure.microsoft.com/en-us/global-infrastructure/services/?products=machine-learning-service) of supported regions and [information](https://docs.microsoft.com/en-us/azure/virtual-machines/sizes-gpu) on GPU optimized VM sizes. Pick a region that is closest to your location or contains your data. 

 3. Next we will create a Machine Learning service workspace: navigate to your Resource groups page and click on the **Add** button, this will take you to the [Azure Marketplace](https://azuremarketplace.microsoft.com/). Use the search bar to find **Machine Learning** or select **AI + Machine Learning** category on the left:  

![MarketPlace](./img/MarketPlace.JPG)

- Click on *Machine Learning* and this will direct you to the page below:

![MLWorkspace](./img/MLWorkspace.JPG)

- Enter a unique *Workspace Name* that indentifies your workspace, select your Azure *Subscription*, use an existing *Resource group* in your subscription and select a *Location* with adequate GPU quota.

After entering the information, select **Review + Create**. The deployment success message will appear and and you can view the new workspace by clicking on **Go to resource**. 

4. After creating the workspace, download the **config.json** file that includes information about workspace configuration. 

![Config](./img/Config.JPG)

This file will be used with [Azure Machine Learning SDK for Python](https://docs.microsoft.com/en-us/python/api/overview/azure/ml/?view=azure-ml-py) in the notebook example to load the workspace and contains a dictionary list with key-values for:

* Workspace name
* Azure region
* Subscription id
* Resource group


# 2. RAPIDS MNMG example using Dask Cloud Provider

This [Azure MNMG notebook](#) will use [Dask Cloud Provider](https://cloudprovider.dask.org/en/latest/) to run a multi-node muli-GPU example on Azure. For this, we will make use of [AzureVMCluster](https://cloudprovider.dask.org/en/latest/azure.html#azurevm) function to set-up a cluster and run an example.


## 2(a) Set up environment on local computer

We recommend using RAPIDS docker image on your local system and using the same image in the notebook so that the libraries can match accurately. You can achieve this using conda environments for RAPIDS too.

In the example notebook we are using `rapidsai/rapidsai-core:cuda10.2-runtime-ubuntu18.04-py3.8` docker image, to pull and run this use the following command. The `-v` flag sets the volume you'd like to mount on the docker container. This way, the changes you make within the docker container are present on your local system to. Make sure to change `local/path` to the path which contains this repository.

    `docker run --runtime nvidia --rm -it -p 8888:8888 -p 8787:8787 -v /local/path:/docker/path rapidsai/rapidsai-core:cuda10.2-runtime-ubuntu18.04-py3.8`


## 2(b) Setup Azure environment

We need to setup a Virtual Network and Security Group to run this example.  You can use either the command line or the Azure Portal to set these up. 

Below, we'll be looking at how you can use command line to set it up. These commands need to be executed within the docker container.

Note: Be sure to set up all the resources in the same region

1. To setup the azure authentication, run `az login`

2. You can make use of the resoruce group you've set up earlier.

3. To create a virtual network -  `az network vnet create -g <resource group name> --location <location -n <vnet name> --address-prefix 10.0.0.0/16 --subnet-name <subnet name> --subnet-prefix 10.0.0.0/24`

4. We can now set up the Security group and add a rule for the dask cloud provider run.

```
az network nsg create -g <resource group name> --name <security group name> --location <region>
az network nsg rule create -g <resource group name> --nsg-name <security group name> -n MyNsgRuleWithAsg \
      --priority 500 --source-address-prefixes Internet --destination-port-ranges 8786 8787 \
      --destination-address-prefixes '*' --access Allow --protocol Tcp --description "Allow Internet to Dask on ports 8786,8787."
```

For more details, visit [Microsoft Azure - dask cloud provider](https://cloudprovider.dask.org/en/latest/azure.html#overview)

5. Once you have set up the resources, start a jupyter notebook on the docker container using the following command

```
jupyter notebook --ip 0.0.0.0 --port 8888 --no-browser --allow-root --NotebookApp.token=''
```

6. Navigate to the notebook `azure_mnmg.ipynb` under `azure/notebooks`

7. Update the notebook with the names of resources appropriately and run it.

# 3. RAPIDS Hyperparameter Optimization on AzureML

This example will walk you through how to launch RAPIDS-accelerated hyperparameter optimization jobs on Microsoft Azure ML. Azure ML will train and evaluate models with many different variations of key parameters in order to find the combination that yields the highest accuracy. You'll start by launching a Jupyter notebook locally, which will launch all of the jobs and walk you through the process in more detail.

## 3(a) Set up environment on local computer

Install the [Azure Machine Learning Python SDK](https://docs.microsoft.com/en-us/python/api/overview/azure/ml/install?view=azure-ml-py) (if you are running in your own environment. SDK is already installed in [Azure Notebooks](https://notebooks.azure.com/) or other Microsoft managed environments), this link includes additional instructions to [setup environment](https://docs.microsoft.com/en-us/azure/machine-learning/how-to-configure-environment#local) on your local computer. 

After setting up a conda environment, clone the [clould-ml-examples repository](https://github.com/rapidsai/cloud-ml-examples.git) by running the following command in a `local_directory`: 

git clone https://github.com/rapidsai/cloud-ml-examples.git 

### 3(b) Notebooks and Scripts

Navigate to the azure/notebooks subdirectory. This will include hyperparameter optimizaiton notebooks: HPO-RAPIDS.ipynb and HPO-SKLearn.ipynb. Copy the **config.json** file (that you downloaded after creating a ML workspace) in the directory that contains these notebooks (azure/notebooks). You will load the information from this file in the `Initialize workspace` step of the notebook.

Activate the conda environment, where the Azure ML SDK was installed and launch the Jupyter Notebook server with the following command:

jupyter notebook

Open your web browser, navigate to http://localhost:8888/ and access `HPO-RAPIDS.ipynb` from your local machine. Follow the steps in the notebook for hyperparameter tuning with RAPIDS on GPUs.
<|MERGE_RESOLUTION|>--- conflicted
+++ resolved
@@ -2,18 +2,12 @@
 
 These are a few examples to get started on Azure. We'll look at how to set up the environment locally and on Azure to run the notebooks provided. 
 
-<<<<<<< HEAD
 Sections in README
 
 1. Create an Azure Machine Learning Service Workspace
 2. RAPIDS MNMG example using dask-clouprovider
 3. RAPIDS Hyperparameter Optimization on AzureML
-=======
-Index
-1. [Create an Azure Machine Learning Service Workspace](1. Create an Azure Machine Learning Service Workspace)
-2. [RAPIDS MNMG example using dask-clouprovider](#2.-RAPIDS-MNMG-example-using-dask-clouprovider)
-3. [RAPIDS Hyperparameter Optimization on AzureML](#)
->>>>>>> 544f3ed5
+
 
 # 1. Create an Azure Machine Learning Service Workspace
 
